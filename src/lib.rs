--- conflicted
+++ resolved
@@ -891,20 +891,14 @@
         Ok(())
     }
 
-<<<<<<< HEAD
     /// Calculates the round trip time between this client and the server,
     /// if the server is currently connected. Fails with `TimedOut` if
     /// the server takes more than 10 seconds to respond.
     ///
-=======
-    /// Returns the client IP as known by the server.
-    /// Supported as of server version 2.1.6.
->>>>>>> 62da1a95
-    /// # Example
-    /// ```
-    /// # fn main() -> std::io::Result<()> {
-    /// # let nc = nats::connect("demo.nats.io")?;
-<<<<<<< HEAD
+    /// # Example
+    /// ```
+    /// # fn main() -> std::io::Result<()> {
+    /// # let nc = nats::connect("demo.nats.io")?;
     /// println!("server rtt: {:?}", nc.rtt());
     /// # Ok(())
     /// # }
@@ -913,7 +907,14 @@
         let start = Instant::now();
         self.flush_timeout(Duration::from_secs(10))?;
         Ok(start.elapsed())
-=======
+    }
+  
+    /// Returns the client IP as known by the server.
+    /// Supported as of server version 2.1.6.
+    /// # Example
+    /// ```
+    /// # fn main() -> std::io::Result<()> {
+    /// # let nc = nats::connect("demo.nats.io")?;
     /// println!("ip: {:?}", nc.client_ip());
     /// # Ok(())
     /// # }
@@ -943,6 +944,5 @@
                 ),
             )),
         }
->>>>>>> 62da1a95
     }
 }