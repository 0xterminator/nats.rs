--- conflicted
+++ resolved
@@ -120,13 +120,8 @@
 
         loop {
             // Shuffle the list of servers.
-<<<<<<< HEAD
             let mut servers: Vec<Server> = self.get_servers()?;
-            servers.shuffle(&mut thread_rng());
-=======
-            let mut servers: Vec<Server> = self.attempts.keys().cloned().collect();
             fastrand::shuffle(&mut servers);
->>>>>>> a888730c
 
             // Iterate over the server list in random order.
             for server in &servers {
